--- conflicted
+++ resolved
@@ -393,18 +393,10 @@
     ntestitems = length(testitems.testitems)
     @info "Finished scanning for test items in $(round(time() - inc_time, digits=2)) seconds."
     if ntestitems == 0
-<<<<<<< HEAD
         throw(NoTestException("No test items found."))
     end
     @info "Scheduling $ntestitems tests on pid $(Libc.getpid())" *
         (nworkers == 0 ? "" : " with $nworkers worker processes and $nworker_threads threads per worker.")
-=======
-        @warn "No test items found."
-    else
-        @info "Scheduling $ntestitems tests on pid $(Libc.getpid())" *
-            (nworkers == 0 ? "" : " with $nworkers worker processes and $nworker_threads threads per worker.")
-    end
->>>>>>> 85e216cf
     try
         if nworkers == 0
             length(cfg.worker_init_expr.args) > 0 && error("worker_init_expr is set, but will not run because number of workers is 0.")

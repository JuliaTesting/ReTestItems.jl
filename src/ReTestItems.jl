--- conflicted
+++ resolved
@@ -166,17 +166,14 @@
   Can be used to load packages or set up the environment. Must be a `:block` expression.
 - `test_end_expr::Expr`: an expression that will be run after each testitem is run.
   Can be used to verify that global state is unchanged after running a test. Must be a `:block` expression.
-<<<<<<< HEAD
   The `test_end_expr` is evaluated whether a testitem passes, fails, or errors. If the
   `testsetup` fails, then the `test_end_expr` is not run.
-=======
 - `gc_between_testitems::Bool`: If `true`, a full garbage collection (GC) will be run after each test item is run.
   Defaults to `nworkers > 1`, i.e. `true` when running with multiple worker processes, since multiple worker processes
   cannot coordinate to trigger Julia's GC, and it should not be necessary to invoke the GC directly if running without
   workers or with a single worker (since the GC will be triggered automatically by the single process running all the tests).
   Can also be set using the `RETESTITEMS_GC_BETWEEN_TESTITEMS` environment variable.
   Tip: For complete control over GC, set `gc_between_testitems=false` and manually trigger GC in `test_end_expr`.
->>>>>>> 8d63cbd0
 - `memory_threshold::Real`: Sets the fraction of memory that can be in use before a worker processes are
   restarted to free memory. Defaults to $(DEFAULT_MEMORY_THRESHOLD[]). Only supported with `nworkers > 0`.
   For example, if set to 0.8, then when >80% of the available memory is in use, a worker process will be killed and
